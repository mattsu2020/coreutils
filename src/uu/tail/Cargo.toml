# spell-checker:ignore (libs) kqueue
[package]
name = "uu_tail"
version = "0.0.14"
authors = ["uutils developers"]
license = "MIT"
description = "tail ~ (uutils) display the last lines of input"

homepage = "https://github.com/uutils/coreutils"
repository = "https://github.com/uutils/coreutils/tree/main/src/uu/tail"
keywords = ["coreutils", "uutils", "cross-platform", "cli", "utility"]
categories = ["command-line-utilities"]
edition = "2021"

[lib]
path = "src/tail.rs"

[dependencies]
clap = { version = "3.1", features = ["wrap_help", "cargo"] }
libc = "0.2.126"
notify = { version = "5.0.0-pre.15", features=["macos_kqueue"]}
# notify = { git = "https://github.com/notify-rs/notify", features=["macos_kqueue"]}
uucore = { version=">=0.0.11", package="uucore", path="../../uucore", features=["ringbuffer", "lines"] }

[target.'cfg(windows)'.dependencies]
winapi = { version="0.3", features=["fileapi", "handleapi", "processthreadsapi", "synchapi", "winbase"] }
winapi-util = { version= "0.1.5" }

[target.'cfg(unix)'.dependencies]
<<<<<<< HEAD
nix = { version = "0.24.1", default-features = false, features=["fs"] }
=======
nix = { version = "0.24.1", features = ["fs"] }
>>>>>>> eae07adf

[[bin]]
name = "tail"
path = "src/main.rs"<|MERGE_RESOLUTION|>--- conflicted
+++ resolved
@@ -27,11 +27,7 @@
 winapi-util = { version= "0.1.5" }
 
 [target.'cfg(unix)'.dependencies]
-<<<<<<< HEAD
-nix = { version = "0.24.1", default-features = false, features=["fs"] }
-=======
 nix = { version = "0.24.1", features = ["fs"] }
->>>>>>> eae07adf
 
 [[bin]]
 name = "tail"
