// This file is part of the uutils coreutils package.
//
// For the full copyright and license information, please view the LICENSE
// file that was distributed with this source code.

// spell-checker:ignore clocal erange tcgetattr tcsetattr tcsanow tiocgwinsz tiocswinsz cfgetospeed cfsetospeed ushort vmin vtime cflag lflag ispeed ospeed
// spell-checker:ignore parenb parodd cmspar hupcl cstopb cread clocal crtscts CSIZE
// spell-checker:ignore ignbrk brkint ignpar parmrk inpck istrip inlcr igncr icrnl ixoff ixon iuclc ixany imaxbel iutf
// spell-checker:ignore opost olcuc ocrnl onlcr onocr onlret ofdel nldly crdly tabdly bsdly vtdly ffdly ofill
// spell-checker:ignore isig icanon iexten echoe crterase echok echonl noflsh xcase tostop echoprt prterase echoctl ctlecho echoke crtkill flusho extproc
// spell-checker:ignore lnext rprnt susp swtch vdiscard veof veol verase vintr vkill vlnext vquit vreprint vstart vstop vsusp vswtc vwerase werase
// spell-checker:ignore sigquit sigtstp
<<<<<<< HEAD
// spell-checker:ignore cbreak decctlq evenp litout oddp tcsadrain tcflag bitflag lflags cflags　NCCS　exta　extb
=======
// spell-checker:ignore cbreak decctlq evenp litout oddp tcsadrain exta extb NCCS
// spell-checker:ignore notaflag notacombo notabaud
>>>>>>> 84e6f03c

mod flags;

use crate::flags::AllFlags;
use crate::flags::COMBINATION_SETTINGS;
use clap::{Arg, ArgAction, ArgMatches, Command};
use nix::libc::{O_NONBLOCK, TIOCGWINSZ, TIOCSWINSZ, c_ushort};
use nix::sys::termios::{
    ControlFlags, InputFlags, LocalFlags, OutputFlags, SetArg, SpecialCharacterIndices as S,
    Termios, cfgetospeed, cfsetospeed, tcgetattr, tcsetattr,
};
use nix::{ioctl_read_bad, ioctl_write_ptr_bad};
use std::cmp::Ordering;
use std::fs::File;
use std::io::{self, Stdin, stdin, stdout};
use std::num::IntErrorKind;
use std::os::fd::{AsFd, BorrowedFd};
use std::os::unix::fs::OpenOptionsExt;
use std::os::unix::io::{AsRawFd, RawFd};
use uucore::error::{FromIo, UError, UResult, USimpleError, UUsageError};
use uucore::format_usage;
use uucore::parser::num_parser::ExtendedParser;
use uucore::translate;

#[cfg(not(any(
    target_os = "freebsd",
    target_os = "dragonfly",
    target_os = "ios",
    target_os = "macos",
    target_os = "netbsd",
    target_os = "openbsd"
)))]
use flags::BAUD_RATES;
use flags::{CONTROL_CHARS, CONTROL_FLAGS, INPUT_FLAGS, LOCAL_FLAGS, OUTPUT_FLAGS};

const ASCII_DEL: u8 = 127;

// Sane defaults for control characters.
const SANE_CONTROL_CHARS: [(S, u8); 12] = [
    (S::VINTR, 3),     // ^C
    (S::VQUIT, 28),    // ^\
    (S::VERASE, 127),  // DEL
    (S::VKILL, 21),    // ^U
    (S::VEOF, 4),      // ^D
    (S::VSTART, 17),   // ^Q
    (S::VSTOP, 19),    // ^S
    (S::VSUSP, 26),    // ^Z
    (S::VREPRINT, 18), // ^R
    (S::VWERASE, 23),  // ^W
    (S::VLNEXT, 22),   // ^V
    (S::VDISCARD, 15), // ^O
];

#[derive(Clone, Copy, Debug)]
#[cfg_attr(test, derive(PartialEq))]
pub struct Flag<T> {
    name: &'static str,
    #[expect(clippy::struct_field_names)]
    flag: T,
    show: bool,
    sane: bool,
    group: Option<T>,
}

impl<T> Flag<T> {
    pub const fn new(name: &'static str, flag: T) -> Self {
        Self {
            name,
            flag,
            show: true,
            sane: false,
            group: None,
        }
    }

    pub const fn new_grouped(name: &'static str, flag: T, group: T) -> Self {
        Self {
            name,
            flag,
            show: true,
            sane: false,
            group: Some(group),
        }
    }

    pub const fn hidden(mut self) -> Self {
        self.show = false;
        self
    }

    pub const fn sane(mut self) -> Self {
        self.sane = true;
        self
    }
}

trait TermiosFlag: Copy {
    fn is_in(&self, termios: &Termios, group: Option<Self>) -> bool;
    fn apply(&self, termios: &mut Termios, val: bool);
}

mod options {
    pub const ALL: &str = "all";
    pub const SAVE: &str = "save";
    pub const FILE: &str = "file";
    pub const SETTINGS: &str = "settings";
}

struct Options<'a> {
    all: bool,
    save: bool,
    file: Device,
    device_name: String,
    settings: Option<Vec<&'a str>>,
}

enum Device {
    File(File),
    Stdin(Stdin),
}

#[derive(Debug)]
enum ControlCharMappingError {
    IntOutOfRange(String),
    MultipleChars(String),
}

enum SpecialSetting {
    Rows(u16),
    Cols(u16),
    Line(u8),
}

enum PrintSetting {
    Size,
}

enum ArgOptions<'a> {
    Flags(AllFlags<'a>),
    Mapping((S, u8)),
    Special(SpecialSetting),
    Print(PrintSetting),
    SavedState(Vec<u32>),
}

impl<'a> From<AllFlags<'a>> for ArgOptions<'a> {
    fn from(flag: AllFlags<'a>) -> Self {
        ArgOptions::Flags(flag)
    }
}

impl AsFd for Device {
    fn as_fd(&self) -> BorrowedFd<'_> {
        match self {
            Self::File(f) => f.as_fd(),
            Self::Stdin(stdin) => stdin.as_fd(),
        }
    }
}

impl AsRawFd for Device {
    fn as_raw_fd(&self) -> RawFd {
        match self {
            Self::File(f) => f.as_raw_fd(),
            Self::Stdin(stdin) => stdin.as_raw_fd(),
        }
    }
}

impl<'a> Options<'a> {
    fn from(matches: &'a ArgMatches) -> io::Result<Self> {
        let (file, device_name) = match matches.get_one::<String>(options::FILE) {
            // Two notes here:
            // 1. O_NONBLOCK is needed because according to GNU docs, a
            //    POSIX tty can block waiting for carrier-detect if the
            //    "clocal" flag is not set. If your TTY is not connected
            //    to a modem, it is probably not relevant though.
            // 2. We never close the FD that we open here, but the OS
            //    will clean up the FD for us on exit, so it doesn't
            //    matter. The alternative would be to have an enum of
            //    BorrowedFd/OwnedFd to handle both cases.
            Some(f) => (
                Device::File(
                    std::fs::OpenOptions::new()
                        .read(true)
                        .custom_flags(O_NONBLOCK)
                        .open(f)?,
                ),
                f.clone(),
            ),
            // Per POSIX, stdin is used for TTY operations when no device is specified.
            // This matches GNU coreutils behavior: if stdin is not a TTY,
            // tcgetattr will fail with "Inappropriate ioctl for device".
            None => (Device::Stdin(stdin()), "standard input".to_string()),
        };
        Ok(Self {
            all: matches.get_flag(options::ALL),
            save: matches.get_flag(options::SAVE),
            file,
            device_name,
            settings: matches
                .get_many::<String>(options::SETTINGS)
                .map(|v| v.map(String::as_str).collect()),
        })
    }
}

// Needs to be repr(C) because we pass it to the ioctl calls.
#[repr(C)]
#[derive(Default, Debug)]
pub struct TermSize {
    rows: c_ushort,
    columns: c_ushort,
    x: c_ushort,
    y: c_ushort,
}

ioctl_read_bad!(
    /// Get terminal window size
    tiocgwinsz,
    TIOCGWINSZ,
    TermSize
);

ioctl_write_ptr_bad!(
    /// Set terminal window size
    tiocswinsz,
    TIOCSWINSZ,
    TermSize
);

#[uucore::main]
pub fn uumain(args: impl uucore::Args) -> UResult<()> {
    let matches = uucore::clap_localization::handle_clap_result(uu_app(), args)?;

    let opts = Options::from(&matches)?;

    stty(&opts)
}

fn stty(opts: &Options) -> UResult<()> {
    if opts.save && opts.all {
        return Err(USimpleError::new(
            1,
            translate!("stty-error-options-mutually-exclusive"),
        ));
    }

    if opts.settings.is_some() && (opts.save || opts.all) {
        return Err(USimpleError::new(
            1,
            translate!("stty-error-output-style-no-modes"),
        ));
    }

    // Lazily fetch termios when first needed and cache it for reuse
    let mut base_termios: Option<Termios> = None;
    let mut get_base_termios = |fd: BorrowedFd<'_>| -> nix::Result<Termios> {
        if let Some(ref termios) = base_termios {
            Ok(termios.clone())
        } else {
            let termios = tcgetattr(fd)?;
            base_termios = Some(termios.clone());
            Ok(termios)
        }
    };

    let mut set_arg = SetArg::TCSADRAIN;
    let mut valid_args: Vec<ArgOptions> = Vec::new();

    // GNU compatible: If the first argument is a -g save format (hexadecimal colon-separated),
    // restore termios from it before applying the remaining arguments.
    let mut restored_from_save: Option<Termios> = None;
    let mut settings_iter: Box<dyn Iterator<Item = &str>> = Box::new([].iter().copied());

    if let Some(args) = &opts.settings {
        if let Some((first, rest)) = args.split_first() {
            if first.contains(':') {
                // Only attempt to parse saved state when the first arg actually looks like one.
                let base = get_base_termios(opts.file.as_fd())?;
                let mut restored = base.clone();
                match parse_save_format(first, &mut restored) {
                    Ok(()) => {
                        restored_from_save = Some(restored);
                        settings_iter = Box::new(rest.iter().copied());
                    }
                    // GNU stty errors immediately when the first argument looks like save format but cannot be parsed
                    Err(e) => return Err(e),
                }
            } else {
                // First argument is not a saved state; treat the whole list as regular settings.
                settings_iter = Box::new(args.iter().map(|s| &**s));
            }
        }
    }

    if restored_from_save.is_some() || opts.settings.is_some() {
        let mut args_iter = settings_iter;
        while let Some(arg) = args_iter.next() {
            match arg {
                "ispeed" | "ospeed" => match args_iter.next() {
                    Some(speed) => {
                        if let Some(baud_flag) = string_to_baud(speed) {
                            valid_args.push(ArgOptions::Flags(baud_flag));
                        } else {
                            return Err(USimpleError::new(
                                1,
                                translate!(
                                    "stty-error-invalid-speed",
                                    "arg" => *arg,
                                    "speed" => *speed,
                                ),
                            ));
                        }
                    }
                    None => {
                        return missing_arg(arg);
                    }
                },
                "line" => match args_iter.next() {
                    Some(line) => match parse_u8_or_err(line) {
                        Ok(n) => valid_args.push(ArgOptions::Special(SpecialSetting::Line(n))),
                        Err(e) => return Err(USimpleError::new(1, e)),
                    },
                    None => {
                        return missing_arg(arg);
                    }
                },
                "min" => match args_iter.next() {
                    Some(min) => match parse_u8_or_err(min) {
                        Ok(n) => {
                            valid_args.push(ArgOptions::Mapping((S::VMIN, n)));
                        }
                        Err(e) => return Err(USimpleError::new(1, e)),
                    },
                    None => {
                        return missing_arg(arg);
                    }
                },
                "time" => match args_iter.next() {
                    Some(time) => match parse_u8_or_err(time) {
                        Ok(n) => valid_args.push(ArgOptions::Mapping((S::VTIME, n))),
                        Err(e) => return Err(USimpleError::new(1, e)),
                    },
                    None => {
                        return missing_arg(arg);
                    }
                },
                "rows" => {
                    if let Some(rows) = args_iter.next() {
                        if let Some(n) = parse_rows_cols(rows) {
                            valid_args.push(ArgOptions::Special(SpecialSetting::Rows(n)));
                        } else {
                            return invalid_integer_arg(rows);
                        }
                    } else {
                        return missing_arg(arg);
                    }
                }
                "columns" | "cols" => {
                    if let Some(cols) = args_iter.next() {
                        if let Some(n) = parse_rows_cols(cols) {
                            valid_args.push(ArgOptions::Special(SpecialSetting::Cols(n)));
                        } else {
                            return invalid_integer_arg(cols);
                        }
                    } else {
                        return missing_arg(arg);
                    }
                }
                "drain" => {
                    set_arg = SetArg::TCSADRAIN;
                }
                "-drain" => {
                    set_arg = SetArg::TCSANOW;
                }
                "size" => {
                    valid_args.push(ArgOptions::Print(PrintSetting::Size));
                }
                _ => {
                    // Try to parse saved format (hex string like "6d02:5:4bf:8a3b:...")
                    if let Some(state) = parse_saved_state(arg) {
                        valid_args.push(ArgOptions::SavedState(state));
                    }
                    // control char
                    else if let Some(char_index) = cc_to_index(arg) {
                        if let Some(mapping) = args_iter.next() {
                            let cc_mapping = string_to_control_char(mapping).map_err(|e| {
                                let message = match e {
                                    ControlCharMappingError::IntOutOfRange(val) => {
                                        translate!(
                                            "stty-error-invalid-integer-argument-value-too-large",
                                            "value" => format!("'{val}'")
                                        )
                                    }
                                    ControlCharMappingError::MultipleChars(val) => {
                                        translate!(
                                            "stty-error-invalid-integer-argument",
                                            "value" => format!("'{val}'")
                                        )
                                    }
                                };
                                UUsageError::new(1, message)
                            })?;
                            valid_args.push(ArgOptions::Mapping((char_index, cc_mapping)));
                        } else {
                            return missing_arg(arg);
                        }
                    // baud rate
                    } else if let Some(baud_flag) = string_to_baud(arg) {
                        valid_args.push(ArgOptions::Flags(baud_flag));
                    // non control char flag
                    } else if let Some(flag) = string_to_flag(arg) {
                        let remove_group = match flag {
                            AllFlags::Baud(_) => false,
                            AllFlags::ControlFlags((flag, remove)) => {
                                check_flag_group(flag, remove)
                            }
                            AllFlags::InputFlags((flag, remove)) => check_flag_group(flag, remove),
                            AllFlags::LocalFlags((flag, remove)) => check_flag_group(flag, remove),
                            AllFlags::OutputFlags((flag, remove)) => check_flag_group(flag, remove),
                        };
                        if remove_group {
                            return invalid_arg(arg);
                        }
                        valid_args.push(flag.into());
                    // combination setting
                    } else if let Some(combo) = string_to_combo(arg) {
                        valid_args.append(&mut combo_to_flags(combo));
                    } else if arg.starts_with('-') {
                        // For unknown options beginning with '-', treat them as invalid arguments.
                        return invalid_arg(arg);
                    } else {
                        // For bare words that are not recognized as flags, baud rates,
                        // control chars, or combinations, treat them as invalid arguments
                        // to match project test expectations.
                        return invalid_arg(arg);
                    }
                }
            }
        }
<<<<<<< HEAD
        // TODO: Figure out the right error message for when tcgetattr fails
        let base = get_base_termios(opts.file.as_fd())?;
        let mut termios = restored_from_save.unwrap_or(base);
=======

        let mut termios =
            tcgetattr(opts.file.as_fd()).map_err_context(|| opts.device_name.clone())?;
>>>>>>> 84e6f03c

        // iterate over valid_args, match on the arg type, do the matching apply function
        for arg in &valid_args {
            match arg {
                ArgOptions::Mapping(mapping) => apply_char_mapping(&mut termios, mapping),
                ArgOptions::Flags(flag) => apply_setting(&mut termios, flag),
                ArgOptions::Special(setting) => {
                    apply_special_setting(&mut termios, setting, opts.file.as_raw_fd())?;
                }
                ArgOptions::Print(setting) => {
                    print_special_setting(setting, opts.file.as_raw_fd())?;
                }
                ArgOptions::SavedState(state) => {
                    apply_saved_state(&mut termios, state)?;
                }
            }
        }
        tcsetattr(opts.file.as_fd(), set_arg, &termios)?;
    } else {
<<<<<<< HEAD
        let base = get_base_termios(opts.file.as_fd())?;
        print_settings(&base, opts)?;
=======
        let termios = tcgetattr(opts.file.as_fd()).map_err_context(|| opts.device_name.clone())?;
        print_settings(&termios, opts)?;
>>>>>>> 84e6f03c
    }
    Ok(())
}

// The GNU implementation adds the --help message when the args are incorrectly formatted
fn missing_arg<T>(arg: &str) -> Result<T, Box<dyn UError>> {
    Err(USimpleError::new(
        1,
        translate!("stty-error-missing-argument", "arg" => arg.to_string()),
    ))
}

fn invalid_arg<T>(arg: &str) -> Result<T, Box<dyn UError>> {
    Err(USimpleError::new(
        1,
        translate!("stty-error-invalid-argument", "arg" => arg.to_string()),
    ))
}

fn invalid_integer_arg<T>(arg: &str) -> Result<T, Box<dyn UError>> {
    Err(USimpleError::new(
        1,
        translate!(
            "stty-error-invalid-integer-argument",
            "value" => format!("'{arg}'")
        ),
    ))
}

/// GNU uses different error messages if values overflow or underflow a u8,
/// this function returns the appropriate error message in the case of overflow or underflow, or u8 on success
fn parse_u8_or_err(arg: &str) -> Result<u8, String> {
    arg.parse::<u8>().map_err(|e| match e.kind() {
        IntErrorKind::PosOverflow => translate!("stty-error-invalid-integer-argument-value-too-large", "value" => format!("'{arg}'")),
        _ => translate!("stty-error-invalid-integer-argument",
                        "value" => format!("'{arg}'")),
    })
}

/// Parse an integer with hex (0x/0X) and octal (0) prefix support, wrapping to u16.
///
/// GNU stty uses an unsigned 32-bit integer for row/col sizes, then wraps to 16 bits.
/// Returns `None` if parsing fails or value exceeds u32::MAX.
fn parse_rows_cols(arg: &str) -> Option<u16> {
    u64::extended_parse(arg)
        .ok()
        .filter(|&n| u32::try_from(n).is_ok())
        .map(|n| (n % (u16::MAX as u64 + 1)) as u16)
}

/// Parse a saved terminal state string in stty format.
///
/// The format is colon-separated hexadecimal values:
/// `input_flags:output_flags:control_flags:local_flags:cc0:cc1:cc2:...`
///
/// - Must have exactly 4 + NCCS parts (4 flags + platform-specific control characters)
/// - All parts must be non-empty valid hex values
/// - Control characters must fit in u8 (0-255)
/// - Returns `None` if format is invalid
fn parse_saved_state(arg: &str) -> Option<Vec<u32>> {
    let parts: Vec<&str> = arg.split(':').collect();
    let expected_parts = 4 + nix::libc::NCCS;

    // GNU requires exactly the right number of parts for this platform
    if parts.len() != expected_parts {
        return None;
    }

    // Validate all parts are non-empty valid hex
    let mut values = Vec::with_capacity(expected_parts);
    for (i, part) in parts.iter().enumerate() {
        if part.is_empty() {
            return None; // GNU rejects empty hex values
        }
        let val = u32::from_str_radix(part, 16).ok()?;

        // Control characters (indices 4+) must fit in u8
        if i >= 4 && val > 255 {
            return None;
        }

        values.push(val);
    }

    Some(values)
}

fn check_flag_group<T>(flag: &Flag<T>, remove: bool) -> bool {
    remove && flag.group.is_some()
}

fn print_special_setting(setting: &PrintSetting, fd: i32) -> nix::Result<()> {
    match setting {
        PrintSetting::Size => {
            let mut size = TermSize::default();
            unsafe { tiocgwinsz(fd, &raw mut size)? };
            println!("{} {}", size.rows, size.columns);
        }
    }
    Ok(())
}

/// Handles line wrapping for stty output to fit within terminal width
struct WrappedPrinter {
    width: usize,
    current: usize,
    first_in_line: bool,
}

impl WrappedPrinter {
    /// Creates a new printer with the specified terminal width.
    /// If term_size is None (typically when output is piped), falls back to
    /// the COLUMNS environment variable or a default width of 80 columns.
    fn new(term_size: Option<&TermSize>) -> Self {
        let columns = match term_size {
            Some(term_size) => term_size.columns,
            None => {
                const DEFAULT_TERM_WIDTH: u16 = 80;

                std::env::var_os("COLUMNS")
                    .and_then(|s| s.to_str()?.parse().ok())
                    .filter(|&c| c > 0)
                    .unwrap_or(DEFAULT_TERM_WIDTH)
            }
        };

        Self {
            width: columns.max(1) as usize,
            current: 0,
            first_in_line: true,
        }
    }

    fn print(&mut self, token: &str) {
        let token_len = self.prefix().chars().count() + token.chars().count();
        if self.current > 0 && self.current + token_len > self.width {
            println!();
            self.current = 0;
            self.first_in_line = true;
        }

        print!("{}{}", self.prefix(), token);
        self.current += token_len;
        self.first_in_line = false;
    }

    fn prefix(&self) -> &str {
        if self.first_in_line { "" } else { " " }
    }

    fn flush(&mut self) {
        if self.current > 0 {
            println!();
            self.current = 0;
            self.first_in_line = false;
        }
    }
}

fn print_terminal_size(
    termios: &Termios,
    opts: &Options,
    window_size: Option<&TermSize>,
    term_size: Option<&TermSize>,
) -> nix::Result<()> {
    let speed = cfgetospeed(termios);
    let mut printer = WrappedPrinter::new(window_size);

    // BSDs use a u32 for the baud rate, so we can simply print it.
    #[cfg(any(
        target_os = "freebsd",
        target_os = "dragonfly",
        target_os = "ios",
        target_os = "macos",
        target_os = "netbsd",
        target_os = "openbsd"
    ))]
    printer.print(&translate!("stty-output-speed", "speed" => speed));

    // Other platforms need to use the baud rate enum, so printing the right value
    // becomes slightly more complicated.
    #[cfg(not(any(
        target_os = "freebsd",
        target_os = "dragonfly",
        target_os = "ios",
        target_os = "macos",
        target_os = "netbsd",
        target_os = "openbsd"
    )))]
    for (text, baud_rate) in BAUD_RATES {
        if *baud_rate == speed {
            printer.print(&translate!("stty-output-speed", "speed" => (*text)));
            break;
        }
    }

    if opts.all {
        let term_size = term_size.as_ref().expect("terminal size should be set");
        printer.print(
            &translate!("stty-output-rows-columns", "rows" => term_size.rows, "columns" => term_size.columns),
        );
    }

    #[cfg(any(target_os = "linux", target_os = "redox"))]
    {
        // For some reason the normal nix Termios struct does not expose the line,
        // so we get the underlying libc::termios struct to get that information.
        let libc_termios: nix::libc::termios = termios.clone().into();
        let line = libc_termios.c_line;
        printer.print(&translate!("stty-output-line", "line" => line));
    }
    printer.flush();
    Ok(())
}

fn cc_to_index(option: &str) -> Option<S> {
    for cc in CONTROL_CHARS {
        if option == cc.0 {
            return Some(cc.1);
        }
    }
    None
}

fn string_to_combo(arg: &str) -> Option<&str> {
    let is_negated = arg.starts_with('-');
    let name = arg.trim_start_matches('-');
    COMBINATION_SETTINGS
        .iter()
        .find(|&&(combo_name, is_negatable)| name == combo_name && (!is_negated || is_negatable))
        .map(|_| arg)
}

/// Parse and round a baud rate value using GNU stty's custom rounding algorithm.
///
/// Accepts decimal values with the following rounding rules:
/// - If first digit after decimal > 5: round up
/// - If first digit after decimal < 5: round down
/// - If first digit after decimal == 5:
///   - If followed by any non-zero digit: round up
///   - If followed only by zeros (or nothing): banker's rounding (round to nearest even)
///
/// Examples: "9600.49" -> 9600, "9600.51" -> 9600, "9600.5" -> 9600 (even), "9601.5" -> 9602 (even)
/// TODO: there are two special cases "exta" → B19200 and "extb" → B38400
fn parse_baud_with_rounding(normalized: &str) -> Option<u32> {
    let (int_part, frac_part) = match normalized.split_once('.') {
        Some((i, f)) => (i, Some(f)),
        None => (normalized, None),
    };

    let mut value = int_part.parse::<u32>().ok()?;

    if let Some(frac) = frac_part {
        let mut chars = frac.chars();
        let first_digit = chars.next()?.to_digit(10)?;

        // Validate all remaining chars are digits
        let rest: Vec<_> = chars.collect();
        if !rest.iter().all(|c| c.is_ascii_digit()) {
            return None;
        }

        match first_digit.cmp(&5) {
            Ordering::Greater => value += 1,
            Ordering::Equal => {
                // Check if any non-zero digit follows
                if rest.iter().any(|&c| c != '0') {
                    value += 1;
                } else {
                    // Banker's rounding: round to nearest even
                    value += value & 1;
                }
            }
            Ordering::Less => {} // Round down, already validated
        }
    }

    Some(value)
}

fn string_to_baud(arg: &str) -> Option<AllFlags<'_>> {
    // Reject invalid formats
    if arg != arg.trim_end()
        || arg.trim().starts_with('-')
        || arg.trim().starts_with("++")
        || arg.contains('E')
        || arg.contains('e')
        || arg.matches('.').count() > 1
    {
        return None;
    }

    let normalized = arg.trim().trim_start_matches('+');
    let normalized = normalized.strip_suffix('.').unwrap_or(normalized);
    let value = parse_baud_with_rounding(normalized)?;

    // BSDs use a u32 for the baud rate, so any decimal number applies.
    #[cfg(any(
        target_os = "freebsd",
        target_os = "dragonfly",
        target_os = "ios",
        target_os = "macos",
        target_os = "netbsd",
        target_os = "openbsd"
    ))]
    return Some(AllFlags::Baud(value));

    #[cfg(not(any(
        target_os = "freebsd",
        target_os = "dragonfly",
        target_os = "ios",
        target_os = "macos",
        target_os = "netbsd",
        target_os = "openbsd"
    )))]
    {
        for (text, baud_rate) in BAUD_RATES {
            if text.parse::<u32>().ok() == Some(value) {
                return Some(AllFlags::Baud(*baud_rate));
            }
        }
        None
    }
}

/// return `Some(flag)` if the input is a valid flag, `None` if not
fn string_to_flag(option: &str) -> Option<AllFlags<'_>> {
    let remove = option.starts_with('-');
    let name = option.trim_start_matches('-');

    for cflag in CONTROL_FLAGS {
        if name == cflag.name {
            return Some(AllFlags::ControlFlags((cflag, remove)));
        }
    }
    for iflag in INPUT_FLAGS {
        if name == iflag.name {
            return Some(AllFlags::InputFlags((iflag, remove)));
        }
    }
    for lflag in LOCAL_FLAGS {
        if name == lflag.name {
            return Some(AllFlags::LocalFlags((lflag, remove)));
        }
    }
    for oflag in OUTPUT_FLAGS {
        if name == oflag.name {
            return Some(AllFlags::OutputFlags((oflag, remove)));
        }
    }
    None
}

fn control_char_to_string(cc: nix::libc::cc_t) -> nix::Result<String> {
    if cc == 0 {
        return Ok(translate!("stty-output-undef"));
    }

    let (meta_prefix, code) = if cc >= 0x80 {
        ("M-", cc - 0x80)
    } else {
        ("", cc)
    };

    // Determine the '^'-prefix if applicable and character based on the code
    let (ctrl_prefix, character) = match code {
        // Control characters in ASCII range
        0..=0x1f => Ok(("^", (b'@' + code) as char)),
        // Printable ASCII characters
        0x20..=0x7e => Ok(("", code as char)),
        // DEL character
        0x7f => Ok(("^", '?')),
        // Out of range (above 8 bits)
        _ => Err(nix::errno::Errno::ERANGE),
    }?;

    Ok(format!("{meta_prefix}{ctrl_prefix}{character}"))
}

fn print_control_chars(
    termios: &Termios,
    opts: &Options,
    term_size: Option<&TermSize>,
) -> nix::Result<()> {
    if !opts.all {
        // Print only control chars that differ from sane defaults
        let mut printer = WrappedPrinter::new(term_size);
        for (text, cc_index) in CONTROL_CHARS {
            let current_val = termios.control_chars[*cc_index as usize];
            let sane_val = get_sane_control_char(*cc_index);

            if current_val != sane_val {
                printer.print(&format!(
                    "{text} = {};",
                    control_char_to_string(current_val)?
                ));
            }
        }
        printer.flush();
        return Ok(());
    }

    let mut printer = WrappedPrinter::new(term_size);
    for (text, cc_index) in CONTROL_CHARS {
        printer.print(&format!(
            "{text} = {};",
            control_char_to_string(termios.control_chars[*cc_index as usize])?
        ));
    }
    printer.print(&translate!("stty-output-min-time",
        "min" => termios.control_chars[S::VMIN as usize],
        "time" => termios.control_chars[S::VTIME as usize]
    ));
    printer.flush();
    Ok(())
}

fn print_in_save_format(termios: &Termios) {
    print!(
        "{:x}:{:x}:{:x}:{:x}",
        termios.input_flags.bits(),
        termios.output_flags.bits(),
        termios.control_flags.bits(),
        termios.local_flags.bits()
    );
    for cc in termios.control_chars {
        print!(":{cc:x}");
    }
    println!();
}

<<<<<<< HEAD
/// GNU stty -g compatibility: restore Termios from the colon-separated hexadecimal representation
/// produced by print_in_save_format. Caller clones before passing and this function overwrites it.
fn parse_save_format(s: &str, termios: &mut Termios) -> Result<(), Box<dyn UError>> {
    // Expect exactly four flag values + NCCS control chars (no more, no less).
    let parts: Vec<&str> = s.split(':').collect();
    let expected_cc = termios.control_chars.len();
    let expected_parts = 4 + expected_cc;
    if parts.len() != expected_parts {
        return Err(UUsageError::new(
            1,
            translate!("stty-error-invalid-argument", "arg" => s.to_string()),
        ));
    }

    // Parse a hex string into tcflag_t (shared helper) to match the underlying bitflag type.
    fn parse_hex_tcflag(x: &str, original: &str) -> Result<nix::libc::tcflag_t, Box<dyn UError>> {
        nix::libc::tcflag_t::from_str_radix(x, 16).map_err(|_| {
            UUsageError::new(
                1,
                translate!("stty-error-invalid-argument", "arg" => original.to_string()),
            )
        })
    }

    let iflags_bits = parse_hex_tcflag(parts[0], s)?;
    let oflags_bits = parse_hex_tcflag(parts[1], s)?;
    let cflags_bits = parse_hex_tcflag(parts[2], s)?;
    let lflags_bits = parse_hex_tcflag(parts[3], s)?;

    // Remaining segments are control_chars.
    let cc_hex = &parts[4..];

    termios.input_flags = InputFlags::from_bits_truncate(iflags_bits);
    termios.output_flags = OutputFlags::from_bits_truncate(oflags_bits);
    termios.control_flags = ControlFlags::from_bits_truncate(cflags_bits);
    termios.local_flags = LocalFlags::from_bits_truncate(lflags_bits);

    // The length of control_chars depends on the runtime environment; fill only up to the
    // length of the local array.
    let max_cc = termios.control_chars.len();
    for (i, &hex) in cc_hex.iter().enumerate() {
        if i >= max_cc {
            break;
        }
        let val = u32::from_str_radix(hex, 16).map_err(|_| {
            UUsageError::new(
                1,
                translate!("stty-error-invalid-argument", "arg" => s.to_string()),
            )
        })?;
        if val > u8::MAX as u32 {
            return Err(UUsageError::new(
                1,
                translate!("stty-error-invalid-argument", "arg" => s.to_string()),
            ));
        }
        termios.control_chars[i] = val as u8;
    }

    Ok(())
=======
/// Gets terminal size using the tiocgwinsz ioctl system call.
/// This queries the kernel for the current terminal window dimensions.
fn get_terminal_size(fd: RawFd) -> nix::Result<TermSize> {
    let mut term_size = TermSize::default();
    unsafe { tiocgwinsz(fd, &raw mut term_size) }.map(|_| term_size)
>>>>>>> 84e6f03c
}

fn print_settings(termios: &Termios, opts: &Options) -> nix::Result<()> {
    if opts.save {
        print_in_save_format(termios);
    } else {
        let device_fd = opts.file.as_raw_fd();
        let term_size = if opts.all {
            Some(get_terminal_size(device_fd)?)
        } else {
            get_terminal_size(device_fd).ok()
        };

        let stdout_fd = stdout().as_raw_fd();
        let window_size = if device_fd == stdout_fd {
            &term_size
        } else {
            &get_terminal_size(stdout_fd).ok()
        };

        print_terminal_size(termios, opts, window_size.as_ref(), term_size.as_ref())?;
        print_control_chars(termios, opts, window_size.as_ref())?;
        print_flags(termios, opts, CONTROL_FLAGS, window_size.as_ref());
        print_flags(termios, opts, INPUT_FLAGS, window_size.as_ref());
        print_flags(termios, opts, OUTPUT_FLAGS, window_size.as_ref());
        print_flags(termios, opts, LOCAL_FLAGS, window_size.as_ref());
    }
    Ok(())
}

fn print_flags<T: TermiosFlag>(
    termios: &Termios,
    opts: &Options,
    flags: &[Flag<T>],
    term_size: Option<&TermSize>,
) {
    let mut printer = WrappedPrinter::new(term_size);
    for &Flag {
        name,
        flag,
        show,
        sane,
        group,
    } in flags
    {
        if !show {
            continue;
        }
        let val = flag.is_in(termios, group);
        if group.is_some() {
            if val && (!sane || opts.all) {
                printer.print(name);
            }
        } else if opts.all || val != sane {
            if !val {
                printer.print(&format!("-{name}"));
                continue;
            }
            printer.print(name);
        }
    }
    printer.flush();
}

/// Apply a single setting
fn apply_setting(termios: &mut Termios, setting: &AllFlags) {
    match setting {
        AllFlags::Baud(_) => apply_baud_rate_flag(termios, setting),
        AllFlags::ControlFlags((setting, disable)) => {
            setting.flag.apply(termios, !disable);
        }
        AllFlags::InputFlags((setting, disable)) => {
            setting.flag.apply(termios, !disable);
        }
        AllFlags::LocalFlags((setting, disable)) => {
            setting.flag.apply(termios, !disable);
        }
        AllFlags::OutputFlags((setting, disable)) => {
            setting.flag.apply(termios, !disable);
        }
    }
}

fn apply_baud_rate_flag(termios: &mut Termios, input: &AllFlags) {
    // BSDs use a u32 for the baud rate, so any decimal number applies.
    #[cfg(any(
        target_os = "freebsd",
        target_os = "dragonfly",
        target_os = "ios",
        target_os = "macos",
        target_os = "netbsd",
        target_os = "openbsd"
    ))]
    if let AllFlags::Baud(n) = input {
        cfsetospeed(termios, *n).expect("Failed to set baud rate");
    }

    // Other platforms use an enum.
    #[cfg(not(any(
        target_os = "freebsd",
        target_os = "dragonfly",
        target_os = "ios",
        target_os = "macos",
        target_os = "netbsd",
        target_os = "openbsd"
    )))]
    if let AllFlags::Baud(br) = input {
        cfsetospeed(termios, *br).expect("Failed to set baud rate");
    }
}

fn apply_char_mapping(termios: &mut Termios, mapping: &(S, u8)) {
    termios.control_chars[mapping.0 as usize] = mapping.1;
}

/// Apply a saved terminal state to the current termios.
///
/// The state array contains:
/// - `state[0]`: input flags
/// - `state[1]`: output flags
/// - `state[2]`: control flags
/// - `state[3]`: local flags
/// - `state[4..]`: control characters (optional)
///
/// If state has fewer than 4 elements, no changes are applied. This is a defensive
/// check that should never trigger since `parse_saved_state` rejects such states.
fn apply_saved_state(termios: &mut Termios, state: &[u32]) -> nix::Result<()> {
    // Require at least 4 elements for the flags (defensive check)
    if state.len() < 4 {
        return Ok(()); // No-op for invalid state (already validated by parser)
    }

    // Apply the four flag groups, done (as _) for MacOS size compatibility
    termios.input_flags = InputFlags::from_bits_truncate(state[0] as _);
    termios.output_flags = OutputFlags::from_bits_truncate(state[1] as _);
    termios.control_flags = ControlFlags::from_bits_truncate(state[2] as _);
    termios.local_flags = LocalFlags::from_bits_truncate(state[3] as _);

    // Apply control characters if present (stored as u32 but used as u8)
    for (i, &cc_val) in state.iter().skip(4).enumerate() {
        if i < termios.control_chars.len() {
            termios.control_chars[i] = cc_val as u8;
        }
    }

    Ok(())
}

fn apply_special_setting(
    _termios: &mut Termios,
    setting: &SpecialSetting,
    fd: i32,
) -> nix::Result<()> {
    let mut size = TermSize::default();
    unsafe { tiocgwinsz(fd, &raw mut size)? };
    match setting {
        SpecialSetting::Rows(n) => size.rows = *n,
        SpecialSetting::Cols(n) => size.columns = *n,
        SpecialSetting::Line(_n) => {
            // nix only defines Termios's `line_discipline` field on these platforms
            #[cfg(any(target_os = "linux", target_os = "android"))]
            {
                _termios.line_discipline = *_n;
            }
        }
    }
    unsafe { tiocswinsz(fd, &raw mut size)? };
    Ok(())
}

/// GNU stty defines some valid values for the control character mappings
/// 1. Standard character, can be a a single char (ie 'C') or hat notation (ie '^C')
/// 2. Integer
///    a. hexadecimal, prefixed by '0x'
///    b. octal, prefixed by '0'
///    c. decimal, no prefix
/// 3. Disabling the control character: '^-' or 'undef'
///
/// This function returns the ascii value of valid control chars, or [`ControlCharMappingError`] if invalid
fn string_to_control_char(s: &str) -> Result<u8, ControlCharMappingError> {
    if s == "undef" || s == "^-" || s.is_empty() {
        return Ok(0);
    }

    // try to parse integer (hex, octal, or decimal)
    let ascii_num = if let Some(hex) = s.strip_prefix("0x") {
        u32::from_str_radix(hex, 16).ok()
    } else if let Some(octal) = s.strip_prefix("0") {
        if octal.is_empty() {
            Some(0)
        } else {
            u32::from_str_radix(octal, 8).ok()
        }
    } else {
        s.parse::<u32>().ok()
    };

    if let Some(val) = ascii_num {
        if val > 255 {
            return Err(ControlCharMappingError::IntOutOfRange(s.to_string()));
        }
        return Ok(val as u8);
    }
    // try to parse ^<char> or just <char>
    let mut chars = s.chars();
    match (chars.next(), chars.next()) {
        (Some('^'), Some(c)) => {
            // special case: ascii value of '^?' is greater than '?'
            if c == '?' {
                return Ok(ASCII_DEL);
            }
            // subtract by '@' to turn the char into the ascii value of '^<char>'
            Ok((c.to_ascii_uppercase() as u8).wrapping_sub(b'@'))
        }
        (Some(c), None) => Ok(c as u8),
        (Some(_), Some(_)) => Err(ControlCharMappingError::MultipleChars(s.to_string())),
        _ => unreachable!("No arguments provided: must have been caught earlier"),
    }
}

// decomposes a combination argument into a vec of corresponding flags
fn combo_to_flags(combo: &str) -> Vec<ArgOptions<'_>> {
    let mut flags = Vec::new();
    let mut ccs = Vec::new();
    match combo {
        "lcase" | "LCASE" => {
            flags = vec!["xcase", "iuclc", "olcuc"];
        }
        "-lcase" | "-LCASE" => {
            flags = vec!["-xcase", "-iuclc", "-olcuc"];
        }
        "cbreak" => {
            flags = vec!["-icanon"];
        }
        "-cbreak" => {
            flags = vec!["icanon"];
        }
        "cooked" | "-raw" => {
            flags = vec![
                "brkint", "ignpar", "istrip", "icrnl", "ixon", "opost", "isig", "icanon",
            ];
            ccs = vec![(S::VEOF, "^D"), (S::VEOL, "")];
        }
        "crt" => {
            flags = vec!["echoe", "echoctl", "echoke"];
        }
        "dec" => {
            flags = vec!["echoe", "echoctl", "echoke", "-ixany"];
            ccs = vec![(S::VINTR, "^C"), (S::VERASE, "^?"), (S::VKILL, "^U")];
        }
        "decctlq" => {
            flags = vec!["ixany"];
        }
        "-decctlq" => {
            flags = vec!["-ixany"];
        }
        "ek" => {
            ccs = vec![(S::VERASE, "^?"), (S::VKILL, "^U")];
        }
        "evenp" | "parity" => {
            flags = vec!["parenb", "-parodd", "cs7"];
        }
        "-evenp" | "-parity" => {
            flags = vec!["-parenb", "cs8"];
        }
        "litout" => {
            flags = vec!["-parenb", "-istrip", "-opost", "cs8"];
        }
        "-litout" => {
            flags = vec!["parenb", "istrip", "opost", "cs7"];
        }
        "nl" => {
            flags = vec!["-icrnl", "-onlcr"];
        }
        "-nl" => {
            flags = vec!["icrnl", "-inlcr", "-igncr", "onlcr", "-ocrnl", "-onlret"];
        }
        "oddp" => {
            flags = vec!["parenb", "parodd", "cs7"];
        }
        "-oddp" => {
            flags = vec!["-parenb", "cs8"];
        }
        "pass8" => {
            flags = vec!["-parenb", "-istrip", "cs8"];
        }
        "-pass8" => {
            flags = vec!["parenb", "istrip", "cs7"];
        }
        "raw" | "-cooked" => {
            flags = vec![
                "-ignbrk", "-brkint", "-ignpar", "-parmrk", "-inpck", "-istrip", "-inlcr",
                "-igncr", "-icrnl", "-ixon", "-ixoff", "-icanon", "-opost", "-isig", "-iuclc",
                "-xcase", "-ixany", "-imaxbel",
            ];
            ccs = vec![(S::VMIN, "1"), (S::VTIME, "0")];
        }
        "sane" => {
            flags = vec![
                "cread", "-ignbrk", "brkint", "-inlcr", "-igncr", "icrnl", "icanon", "iexten",
                "echo", "echoe", "echok", "-echonl", "-noflsh", "-ixoff", "-iutf8", "-iuclc",
                "-xcase", "-ixany", "imaxbel", "-olcuc", "-ocrnl", "opost", "-ofill", "onlcr",
                "-onocr", "-onlret", "nl0", "cr0", "tab0", "bs0", "vt0", "ff0", "isig", "-tostop",
                "-ofdel", "-echoprt", "echoctl", "echoke", "-extproc", "-flusho",
            ];
            ccs = vec![
                (S::VINTR, "^C"),
                (S::VQUIT, "^\\"),
                (S::VERASE, "^?"),
                (S::VKILL, "^U"),
                (S::VEOF, "^D"),
                (S::VEOL, ""),
                (S::VEOL2, ""),
                #[cfg(target_os = "linux")]
                (S::VSWTC, ""),
                (S::VSTART, "^Q"),
                (S::VSTOP, "^S"),
                (S::VSUSP, "^Z"),
                (S::VREPRINT, "^R"),
                (S::VWERASE, "^W"),
                (S::VLNEXT, "^V"),
                (S::VDISCARD, "^O"),
            ];
        }
        _ => unreachable!("invalid combination setting: must have been caught earlier"),
    }
    let mut flags = flags
        .iter()
        .filter_map(|f| string_to_flag(f).map(ArgOptions::Flags))
        .collect::<Vec<ArgOptions>>();
    let mut ccs = ccs
        .iter()
        .map(|cc| ArgOptions::Mapping((cc.0, string_to_control_char(cc.1).unwrap())))
        .collect::<Vec<ArgOptions>>();
    flags.append(&mut ccs);
    flags
}

fn get_sane_control_char(cc_index: S) -> u8 {
    for (sane_index, sane_val) in SANE_CONTROL_CHARS {
        if sane_index == cc_index {
            return sane_val;
        }
    }
    // Default values for control chars not in the sane list
    match cc_index {
        S::VEOL => 0,
        S::VEOL2 => 0,
        S::VMIN => 1,
        S::VTIME => 0,
        #[cfg(target_os = "linux")]
        S::VSWTC => 0,
        _ => 0,
    }
}

pub fn uu_app() -> Command {
    Command::new(uucore::util_name())
        .version(uucore::crate_version!())
        .help_template(uucore::localized_help_template(uucore::util_name()))
        .override_usage(format_usage(&translate!("stty-usage")))
        .about(translate!("stty-about"))
        .infer_long_args(true)
        .arg(
            Arg::new(options::ALL)
                .short('a')
                .long(options::ALL)
                .help(translate!("stty-option-all"))
                .action(ArgAction::SetTrue),
        )
        .arg(
            Arg::new(options::SAVE)
                .short('g')
                .long(options::SAVE)
                .help(translate!("stty-option-save"))
                .action(ArgAction::SetTrue),
        )
        .arg(
            Arg::new(options::FILE)
                .short('F')
                .long(options::FILE)
                .value_hint(clap::ValueHint::FilePath)
                .value_name("DEVICE")
                .help(translate!("stty-option-file")),
        )
        .arg(
            Arg::new(options::SETTINGS)
                .action(ArgAction::Append)
                .allow_hyphen_values(true)
                .help(translate!("stty-option-settings")),
        )
}

impl TermiosFlag for ControlFlags {
    fn is_in(&self, termios: &Termios, group: Option<Self>) -> bool {
        termios.control_flags.contains(*self)
            && group.is_none_or(|g| !termios.control_flags.intersects(g - *self))
    }

    fn apply(&self, termios: &mut Termios, val: bool) {
        termios.control_flags.set(*self, val);
    }
}

impl TermiosFlag for InputFlags {
    fn is_in(&self, termios: &Termios, group: Option<Self>) -> bool {
        termios.input_flags.contains(*self)
            && group.is_none_or(|g| !termios.input_flags.intersects(g - *self))
    }

    fn apply(&self, termios: &mut Termios, val: bool) {
        termios.input_flags.set(*self, val);
    }
}

impl TermiosFlag for OutputFlags {
    fn is_in(&self, termios: &Termios, group: Option<Self>) -> bool {
        termios.output_flags.contains(*self)
            && group.is_none_or(|g| !termios.output_flags.intersects(g - *self))
    }

    fn apply(&self, termios: &mut Termios, val: bool) {
        termios.output_flags.set(*self, val);
    }
}

impl TermiosFlag for LocalFlags {
    fn is_in(&self, termios: &Termios, group: Option<Self>) -> bool {
        termios.local_flags.contains(*self)
            && group.is_none_or(|g| !termios.local_flags.intersects(g - *self))
    }

    fn apply(&self, termios: &mut Termios, val: bool) {
        termios.local_flags.set(*self, val);
    }
}

#[cfg(test)]
mod tests {
    use super::*;

    // Essential unit tests for complex internal parsing and logic functions.

    // Control character parsing tests
    #[test]
    fn test_string_to_control_char_undef() {
        assert_eq!(string_to_control_char("undef").unwrap(), 0);
        assert_eq!(string_to_control_char("^-").unwrap(), 0);
        assert_eq!(string_to_control_char("").unwrap(), 0);
    }

    #[test]
    fn test_string_to_control_char_hat_notation() {
        assert_eq!(string_to_control_char("^C").unwrap(), 3);
        assert_eq!(string_to_control_char("^A").unwrap(), 1);
        assert_eq!(string_to_control_char("^?").unwrap(), 127);
    }

    #[test]
    fn test_string_to_control_char_formats() {
        assert_eq!(string_to_control_char("A").unwrap(), b'A');
        assert_eq!(string_to_control_char("65").unwrap(), 65);
        assert_eq!(string_to_control_char("0x41").unwrap(), 0x41);
        assert_eq!(string_to_control_char("0101").unwrap(), 0o101);
    }

    #[test]
    fn test_string_to_control_char_overflow() {
        assert!(string_to_control_char("256").is_err());
        assert!(string_to_control_char("0x100").is_err());
        assert!(string_to_control_char("0400").is_err());
    }

    // Control character formatting tests
    #[test]
    fn test_control_char_to_string_formats() {
        assert_eq!(
            control_char_to_string(0).unwrap(),
            translate!("stty-output-undef")
        );
        assert_eq!(control_char_to_string(3).unwrap(), "^C");
        assert_eq!(control_char_to_string(b'A').unwrap(), "A");
        assert_eq!(control_char_to_string(0x7f).unwrap(), "^?");
        assert_eq!(control_char_to_string(0x80).unwrap(), "M-^@");
    }

    // Combination settings tests
    #[test]
    fn test_combo_to_flags_sane() {
        let flags = combo_to_flags("sane");
        assert!(flags.len() > 5); // sane sets multiple flags
    }

    #[test]
    fn test_combo_to_flags_raw_cooked() {
        assert!(!combo_to_flags("raw").is_empty());
        assert!(!combo_to_flags("cooked").is_empty());
        assert!(!combo_to_flags("-raw").is_empty());
    }

    #[test]
    fn test_combo_to_flags_parity() {
        assert!(!combo_to_flags("evenp").is_empty());
        assert!(!combo_to_flags("oddp").is_empty());
        assert!(!combo_to_flags("-evenp").is_empty());
    }

    // Parse rows/cols with overflow handling
    #[test]
    fn test_parse_rows_cols_normal() {
        let result = parse_rows_cols("24");
        assert_eq!(result, Some(24));
    }

    #[test]
    fn test_parse_rows_cols_overflow() {
        assert_eq!(parse_rows_cols("65536"), Some(0)); // wraps to 0
        assert_eq!(parse_rows_cols("65537"), Some(1)); // wraps to 1
    }

    // Sane control character defaults
    #[test]
    fn test_get_sane_control_char_values() {
        assert_eq!(get_sane_control_char(S::VINTR), 3); // ^C
        assert_eq!(get_sane_control_char(S::VQUIT), 28); // ^\
        assert_eq!(get_sane_control_char(S::VERASE), 127); // DEL
        assert_eq!(get_sane_control_char(S::VKILL), 21); // ^U
        assert_eq!(get_sane_control_char(S::VEOF), 4); // ^D
    }

    // Additional tests for parse_rows_cols
    #[test]
    fn test_parse_rows_cols_valid() {
        assert_eq!(parse_rows_cols("80"), Some(80));
        assert_eq!(parse_rows_cols("65535"), Some(65535));
        assert_eq!(parse_rows_cols("0"), Some(0));
        assert_eq!(parse_rows_cols("1"), Some(1));
    }

    #[test]
    fn test_parse_rows_cols_wraparound() {
        // Test u16 wraparound: (u16::MAX + 1) % (u16::MAX + 1) = 0
        assert_eq!(parse_rows_cols("131071"), Some(65535)); // (2*65536 - 1) % 65536 = 65535
        assert_eq!(parse_rows_cols("131072"), Some(0)); // (2*65536) % 65536 = 0
    }

    #[test]
    fn test_parse_rows_cols_invalid() {
        assert_eq!(parse_rows_cols(""), None);
        assert_eq!(parse_rows_cols("abc"), None);
        assert_eq!(parse_rows_cols("-1"), None);
        assert_eq!(parse_rows_cols("12.5"), None);
        assert_eq!(parse_rows_cols("not_a_number"), None);
    }

    // Tests for string_to_baud
    #[test]
    fn test_string_to_baud_valid() {
        #[cfg(not(any(
            target_os = "freebsd",
            target_os = "dragonfly",
            target_os = "ios",
            target_os = "macos",
            target_os = "netbsd",
            target_os = "openbsd"
        )))]
        {
            assert!(string_to_baud("9600").is_some());
            assert!(string_to_baud("115200").is_some());
            assert!(string_to_baud("38400").is_some());
            assert!(string_to_baud("19200").is_some());
        }

        #[cfg(any(
            target_os = "freebsd",
            target_os = "dragonfly",
            target_os = "ios",
            target_os = "macos",
            target_os = "netbsd",
            target_os = "openbsd"
        ))]
        {
            assert!(string_to_baud("9600").is_some());
            assert!(string_to_baud("115200").is_some());
            assert!(string_to_baud("1000000").is_some());
            assert!(string_to_baud("0").is_some());
        }
    }

    #[test]
    fn test_string_to_baud_invalid() {
        #[cfg(not(any(
            target_os = "freebsd",
            target_os = "dragonfly",
            target_os = "ios",
            target_os = "macos",
            target_os = "netbsd",
            target_os = "openbsd"
        )))]
        {
            assert_eq!(string_to_baud("995"), None);
            assert_eq!(string_to_baud("invalid"), None);
            assert_eq!(string_to_baud(""), None);
            assert_eq!(string_to_baud("abc"), None);
        }
    }

    // Tests for string_to_combo
    #[test]
    fn test_string_to_combo_valid() {
        assert_eq!(string_to_combo("sane"), Some("sane"));
        assert_eq!(string_to_combo("raw"), Some("raw"));
        assert_eq!(string_to_combo("cooked"), Some("cooked"));
        assert_eq!(string_to_combo("-raw"), Some("-raw"));
        assert_eq!(string_to_combo("-cooked"), Some("-cooked"));
        assert_eq!(string_to_combo("cbreak"), Some("cbreak"));
        assert_eq!(string_to_combo("-cbreak"), Some("-cbreak"));
        assert_eq!(string_to_combo("nl"), Some("nl"));
        assert_eq!(string_to_combo("-nl"), Some("-nl"));
        assert_eq!(string_to_combo("ek"), Some("ek"));
        assert_eq!(string_to_combo("evenp"), Some("evenp"));
        assert_eq!(string_to_combo("-evenp"), Some("-evenp"));
        assert_eq!(string_to_combo("parity"), Some("parity"));
        assert_eq!(string_to_combo("-parity"), Some("-parity"));
        assert_eq!(string_to_combo("oddp"), Some("oddp"));
        assert_eq!(string_to_combo("-oddp"), Some("-oddp"));
        assert_eq!(string_to_combo("pass8"), Some("pass8"));
        assert_eq!(string_to_combo("-pass8"), Some("-pass8"));
        assert_eq!(string_to_combo("litout"), Some("litout"));
        assert_eq!(string_to_combo("-litout"), Some("-litout"));
        assert_eq!(string_to_combo("crt"), Some("crt"));
        assert_eq!(string_to_combo("dec"), Some("dec"));
        assert_eq!(string_to_combo("decctlq"), Some("decctlq"));
        assert_eq!(string_to_combo("-decctlq"), Some("-decctlq"));
    }

    #[test]
    fn test_string_to_combo_invalid() {
        assert_eq!(string_to_combo("notacombo"), None);
        assert_eq!(string_to_combo(""), None);
        assert_eq!(string_to_combo("invalid"), None);
        // Test non-negatable combos with negation
        assert_eq!(string_to_combo("-sane"), None);
        assert_eq!(string_to_combo("-ek"), None);
        assert_eq!(string_to_combo("-crt"), None);
        assert_eq!(string_to_combo("-dec"), None);
    }

    // Tests for cc_to_index
    #[test]
    fn test_cc_to_index_valid() {
        assert_eq!(cc_to_index("intr"), Some(S::VINTR));
        assert_eq!(cc_to_index("quit"), Some(S::VQUIT));
        assert_eq!(cc_to_index("erase"), Some(S::VERASE));
        assert_eq!(cc_to_index("kill"), Some(S::VKILL));
        assert_eq!(cc_to_index("eof"), Some(S::VEOF));
        assert_eq!(cc_to_index("start"), Some(S::VSTART));
        assert_eq!(cc_to_index("stop"), Some(S::VSTOP));
        assert_eq!(cc_to_index("susp"), Some(S::VSUSP));
        assert_eq!(cc_to_index("rprnt"), Some(S::VREPRINT));
        assert_eq!(cc_to_index("werase"), Some(S::VWERASE));
        assert_eq!(cc_to_index("lnext"), Some(S::VLNEXT));
        assert_eq!(cc_to_index("discard"), Some(S::VDISCARD));
    }

    #[test]
    fn test_cc_to_index_invalid() {
        // spell-checker:ignore notachar
        assert_eq!(cc_to_index("notachar"), None);
        assert_eq!(cc_to_index(""), None);
        assert_eq!(cc_to_index("INTR"), None); // case sensitive
        assert_eq!(cc_to_index("invalid"), None);
    }

    // Tests for check_flag_group
    #[test]
    fn test_check_flag_group() {
        let flag_with_group = Flag::new_grouped("cs5", ControlFlags::CS5, ControlFlags::CSIZE);
        let flag_without_group = Flag::new("parenb", ControlFlags::PARENB);

        assert!(check_flag_group(&flag_with_group, true));
        assert!(!check_flag_group(&flag_with_group, false));
        assert!(!check_flag_group(&flag_without_group, true));
        assert!(!check_flag_group(&flag_without_group, false));
    }

    // Additional tests for get_sane_control_char
    #[test]
    fn test_get_sane_control_char_all_defined() {
        assert_eq!(get_sane_control_char(S::VSTART), 17); // ^Q
        assert_eq!(get_sane_control_char(S::VSTOP), 19); // ^S
        assert_eq!(get_sane_control_char(S::VSUSP), 26); // ^Z
        assert_eq!(get_sane_control_char(S::VREPRINT), 18); // ^R
        assert_eq!(get_sane_control_char(S::VWERASE), 23); // ^W
        assert_eq!(get_sane_control_char(S::VLNEXT), 22); // ^V
        assert_eq!(get_sane_control_char(S::VDISCARD), 15); // ^O
    }

    // Tests for parse_u8_or_err
    #[test]
    fn test_parse_u8_or_err_valid() {
        assert_eq!(parse_u8_or_err("0").unwrap(), 0);
        assert_eq!(parse_u8_or_err("255").unwrap(), 255);
        assert_eq!(parse_u8_or_err("128").unwrap(), 128);
        assert_eq!(parse_u8_or_err("1").unwrap(), 1);
    }

    #[test]
    fn test_parse_u8_or_err_overflow() {
        // Test that overflow values return an error
        // Note: In test environment, translate!() returns the key, not the translated string
        // spell-checker:ignore Valeur
        let err = parse_u8_or_err("256").unwrap_err();
        assert!(
            err.contains("value-too-large")
                || err.contains("Value too large")
                || err.contains("Valeur trop grande"),
            "Expected overflow error, got: {err}"
        );

        assert!(parse_u8_or_err("1000").is_err());
        assert!(parse_u8_or_err("65536").is_err());
    }

    #[test]
    fn test_parse_u8_or_err_invalid() {
        // Test that invalid values return an error
        // Note: In test environment, translate!() returns the key, not the translated string
        // spell-checker:ignore entier invalide
        let err = parse_u8_or_err("-1").unwrap_err();
        assert!(
            err.contains("invalid-integer-argument")
                || err.contains("invalid integer argument")
                || err.contains("argument entier invalide"),
            "Expected invalid argument error, got: {err}"
        );

        assert!(parse_u8_or_err("abc").is_err());
        assert!(parse_u8_or_err("").is_err());
        assert!(parse_u8_or_err("12.5").is_err());
    }
}<|MERGE_RESOLUTION|>--- conflicted
+++ resolved
@@ -10,12 +10,7 @@
 // spell-checker:ignore isig icanon iexten echoe crterase echok echonl noflsh xcase tostop echoprt prterase echoctl ctlecho echoke crtkill flusho extproc
 // spell-checker:ignore lnext rprnt susp swtch vdiscard veof veol verase vintr vkill vlnext vquit vreprint vstart vstop vsusp vswtc vwerase werase
 // spell-checker:ignore sigquit sigtstp
-<<<<<<< HEAD
-// spell-checker:ignore cbreak decctlq evenp litout oddp tcsadrain tcflag bitflag lflags cflags　NCCS　exta　extb
-=======
-// spell-checker:ignore cbreak decctlq evenp litout oddp tcsadrain exta extb NCCS
-// spell-checker:ignore notaflag notacombo notabaud
->>>>>>> 84e6f03c
+// spell-checker:ignore cbreak decctlq evenp litout oddp tcsadrain tcflag bitflag lflags cflags NCCS exta extb notaflag notacombo notabaud
 
 mod flags;
 
@@ -273,11 +268,11 @@
 
     // Lazily fetch termios when first needed and cache it for reuse
     let mut base_termios: Option<Termios> = None;
-    let mut get_base_termios = |fd: BorrowedFd<'_>| -> nix::Result<Termios> {
+    let mut get_base_termios = |fd: BorrowedFd<'_>| -> UResult<Termios> {
         if let Some(ref termios) = base_termios {
             Ok(termios.clone())
         } else {
-            let termios = tcgetattr(fd)?;
+            let termios = tcgetattr(fd).map_err_context(|| opts.device_name.clone())?;
             base_termios = Some(termios.clone());
             Ok(termios)
         }
@@ -457,15 +452,8 @@
                 }
             }
         }
-<<<<<<< HEAD
-        // TODO: Figure out the right error message for when tcgetattr fails
         let base = get_base_termios(opts.file.as_fd())?;
         let mut termios = restored_from_save.unwrap_or(base);
-=======
-
-        let mut termios =
-            tcgetattr(opts.file.as_fd()).map_err_context(|| opts.device_name.clone())?;
->>>>>>> 84e6f03c
 
         // iterate over valid_args, match on the arg type, do the matching apply function
         for arg in &valid_args {
@@ -485,13 +473,8 @@
         }
         tcsetattr(opts.file.as_fd(), set_arg, &termios)?;
     } else {
-<<<<<<< HEAD
         let base = get_base_termios(opts.file.as_fd())?;
         print_settings(&base, opts)?;
-=======
-        let termios = tcgetattr(opts.file.as_fd()).map_err_context(|| opts.device_name.clone())?;
-        print_settings(&termios, opts)?;
->>>>>>> 84e6f03c
     }
     Ok(())
 }
@@ -923,7 +906,6 @@
     println!();
 }
 
-<<<<<<< HEAD
 /// GNU stty -g compatibility: restore Termios from the colon-separated hexadecimal representation
 /// produced by print_in_save_format. Caller clones before passing and this function overwrites it.
 fn parse_save_format(s: &str, termios: &mut Termios) -> Result<(), Box<dyn UError>> {
@@ -984,13 +966,13 @@
     }
 
     Ok(())
-=======
+}
+
 /// Gets terminal size using the tiocgwinsz ioctl system call.
 /// This queries the kernel for the current terminal window dimensions.
 fn get_terminal_size(fd: RawFd) -> nix::Result<TermSize> {
     let mut term_size = TermSize::default();
     unsafe { tiocgwinsz(fd, &raw mut term_size) }.map(|_| term_size)
->>>>>>> 84e6f03c
 }
 
 fn print_settings(termios: &Termios, opts: &Options) -> nix::Result<()> {
