--- conflicted
+++ resolved
@@ -9,23 +9,6 @@
 use std::iter;
 use std::num::ParseIntError;
 use std::path::Path;
-<<<<<<< HEAD
-use uucore::checksum::ChecksumError;
-use uucore::checksum::ChecksumOptions;
-use uucore::checksum::ChecksumVerbose;
-use uucore::checksum::HashAlgorithm;
-use uucore::checksum::calculate_blake2b_length;
-use uucore::checksum::create_sha3;
-use uucore::checksum::detect_algo;
-use uucore::checksum::digest_reader;
-use uucore::checksum::escape_filename;
-use uucore::checksum::perform_checksum_validation;
-use uucore::display::{Quotable, print_verbatim};
-use uucore::error::{UResult, strip_errno};
-use uucore::format_usage;
-use uucore::sum::{Digest, Sha3_224, Sha3_256, Sha3_384, Sha3_512, Shake128, Shake256};
-use uucore::translate;
-=======
 
 use clap::builder::ValueParser;
 use clap::{Arg, ArgAction, ArgMatches, Command, value_parser};
@@ -40,7 +23,6 @@
 use uucore::error::UResult;
 use uucore::line_ending::LineEnding;
 use uucore::{format_usage, translate};
->>>>>>> 909553a3
 
 const NAME: &str = "hashsum";
 
@@ -489,93 +471,4 @@
     };
 
     (command, is_hashsum_bin)
-<<<<<<< HEAD
-}
-
-#[allow(clippy::cognitive_complexity)]
-fn hashsum<'a, I>(mut options: Options, files: I) -> UResult<()>
-where
-    I: Iterator<Item = &'a OsStr>,
-{
-    let binary_marker = if options.binary { "*" } else { " " };
-    let mut err_found = None;
-    for filename in files {
-        let filename = Path::new(filename);
-
-        let mut file = BufReader::with_capacity(
-            READ_BUFFER_SIZE,
-            if filename == OsStr::new("-") {
-                Box::new(stdin()) as Box<dyn Read>
-            } else {
-                let file_buf = match File::open(filename) {
-                    Ok(f) => f,
-                    Err(e) => {
-                        eprintln!(
-                            "{}: {}: {}",
-                            options.binary_name,
-                            filename.maybe_quote(),
-                            strip_errno(&e)
-                        );
-                        err_found = Some(ChecksumError::Io(e));
-                        continue;
-                    }
-                };
-                Box::new(file_buf) as Box<dyn Read>
-            },
-        );
-
-        let sum = match digest_reader(
-            &mut options.digest,
-            &mut file,
-            options.binary,
-            options.output_bits,
-        ) {
-            Ok((sum, _)) => sum,
-            Err(e) => {
-                eprintln!(
-                    "{}: {}: {}",
-                    options.binary_name,
-                    filename.maybe_quote(),
-                    strip_errno(&e)
-                );
-                err_found = Some(ChecksumError::Io(e));
-                continue;
-            }
-        };
-
-        let (escaped_filename, prefix) = escape_filename(filename);
-        if options.tag {
-            if options.algoname == "blake2b" {
-                if options.digest.output_bits() == 512 {
-                    println!("BLAKE2b ({escaped_filename}) = {sum}");
-                } else {
-                    // special case for BLAKE2b with non-default output length
-                    println!(
-                        "BLAKE2b-{} ({escaped_filename}) = {sum}",
-                        options.digest.output_bits()
-                    );
-                }
-            } else {
-                println!(
-                    "{prefix}{} ({escaped_filename}) = {sum}",
-                    options.algoname.to_ascii_uppercase()
-                );
-            }
-        } else if options.nonames {
-            println!("{sum}");
-        } else if options.zero {
-            // with zero, we don't escape the filename
-            print!("{sum} {binary_marker}");
-            print_verbatim(filename).unwrap();
-            print!("\0");
-        } else {
-            println!("{prefix}{sum} {binary_marker}{escaped_filename}");
-        }
-    }
-    match err_found {
-        None => Ok(()),
-        Some(e) => Err(Box::new(e)),
-    }
-=======
->>>>>>> 909553a3
 }